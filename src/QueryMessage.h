--- conflicted
+++ resolved
@@ -98,11 +98,8 @@
         NoSortReferencesByInput = 0x08000000,
         HasLocation = 0x10000000,
         WildcardSymbolNames = 0x20000000,
-<<<<<<< HEAD
-        AllTargets = 0x40000000
-=======
-        NoColor = 0x40000000
->>>>>>> dd2a8d68
+        NoColor = 0x40000000,
+        AllTargets = 0x80000000
     };
 
     QueryMessage(Type type = Invalid);
