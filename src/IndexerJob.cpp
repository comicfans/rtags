--- conflicted
+++ resolved
@@ -40,25 +40,7 @@
     }
 
     flags |= Running;
-<<<<<<< HEAD
-
-    {
-        String stdinData;
-        {
-            Serializer serializer(stdinData);
-            encode(serializer);
-        }
-        const int size = stdinData.size();
-        String header;
-        header.resize(sizeof(size));
-        *reinterpret_cast<int*>(&header[0]) = size;
-        process->write(header);
-        process->write(stdinData);
-        // error() << "Startingprocess" << (header.size() + stdinData.size()) << sourceFile;
-    }
-=======
     process->write(encode());
->>>>>>> 381e6acc
     return true;
 }
 
