--- conflicted
+++ resolved
@@ -689,13 +689,8 @@
 
 (defun rtags-diagnostics-is-running ()
   (and rtags-diagnostics-process
-<<<<<<< HEAD
-       (not (eq (process-status rtags-diagnostics-process) 'exit))
-       (not (eq (process-status rtags-diagnostics-process) 'signal))))
-=======
              (not (eq (process-status rtags-diagnostics-process) 'exit))
              (not (eq (process-status rtags-diagnostics-process) 'signal))))
->>>>>>> a7675690
 
 (defun rtags-get-sandbox-id (path)
   "Returns vector to uniquely define sandbox the path belongs to.
@@ -747,25 +742,12 @@
     sandbox-match))
 
 (defun rtags-call-process-region
-<<<<<<< HEAD
-    (start end program &optional delete buffer display &rest args)
-=======
   (start end program &optional delete buffer display &rest args)
->>>>>>> a7675690
   "Use Tramp to handle `call-process-region'.
 Fixes a bug in `tramp-handle-call-process-region'.
 Function based on org-babel-tramp-handle-call-process-region"
   (if (and (featurep 'tramp) (file-remote-p default-directory))
       (let ((tmpfile (tramp-compat-make-temp-file "")))
-<<<<<<< HEAD
-        (write-region start end tmpfile)
-        (when delete (delete-region start end))
-        (unwind-protect
-            ;;	(apply 'call-process program tmpfile buffer display args)
-            ;; bug in tramp
-            (apply 'process-file program tmpfile buffer display args)
-          (delete-file tmpfile)))
-=======
 	(write-region start end tmpfile)
 	(when delete (delete-region start end))
 	(unwind-protect
@@ -773,7 +755,6 @@
             ;; bug in tramp
 	    (apply 'process-file program tmpfile buffer display args)
 	  (delete-file tmpfile)))
->>>>>>> a7675690
     (apply 'call-process-region
            start end program delete buffer display args)))
 
@@ -914,22 +895,10 @@
     (rtags-call-rc :path file "--builds" file)
     (buffer-string)))
 
-(defmacro rtags-called-interactively-p ()
-  (if (or (> emacs-major-version 23)
-          (and (>= emacs-major-version 23)
-               (>= emacs-minor-version 2)))
-      ;; defined with no argument in <=23.1
-      `(with-no-warnings (called-interactively-p 'interactive))
-    `(interactive-p)))
-
 ;;;###autoload
 (defun rtags-preprocess-file (&optional buffer)
   (interactive)
-<<<<<<< HEAD
-  (when (or (not (rtags-called-interactively-p)) (rtags-sandbox-id-matches))
-=======
   (when (or (not (called-interactively-p)) (rtags-sandbox-id-matches))
->>>>>>> a7675690
     (unless buffer (setq buffer (current-buffer)))
     (let (narrow-start narrow-end)
       (when (and mark-active
@@ -1016,11 +985,7 @@
                                  (noerror nil)
                                  (no-reparse nil))
   (interactive)
-<<<<<<< HEAD
-  (when (or (not (rtags-called-interactively-p)) (rtags-sandbox-id-matches))
-=======
   (when (or (not (called-interactively-p)) (rtags-sandbox-id-matches))
->>>>>>> a7675690
     (let ((loc (or location (rtags-current-location)))
           (path (buffer-file-name)))
       (when (not no-reparse)
@@ -1240,11 +1205,7 @@
 
 (defun rtags-dependency-tree (&optional all)
   (interactive "P")
-<<<<<<< HEAD
-  (when (or (not (rtags-called-interactively-p)) (rtags-sandbox-id-matches))
-=======
   (when (or (not (called-interactively-p)) (rtags-sandbox-id-matches))
->>>>>>> a7675690
     (let ((dep-buffer (rtags-get-buffer "*RTags Dependencies*"))
           (deps)
           (fn (buffer-file-name)))
@@ -1277,11 +1238,7 @@
 
 (defun rtags-dependency-tree-all ()
   (interactive)
-<<<<<<< HEAD
-  (when (or (not (rtags-called-interactively-p)) (rtags-sandbox-id-matches))
-=======
   (when (or (not (called-interactively-p)) (rtags-sandbox-id-matches))
->>>>>>> a7675690
     (rtags-dependency-tree t)))
 
 (defvar rtags-references-tree-data nil)
@@ -1443,11 +1400,7 @@
 ;;;###autoload
 (defun rtags-references-tree ()
   (interactive)
-<<<<<<< HEAD
-  (when (or (not (rtags-called-interactively-p)) (rtags-sandbox-id-matches))
-=======
   (when (or (not (called-interactively-p)) (rtags-sandbox-id-matches))
->>>>>>> a7675690
     (rtags-reset-bookmarks)
     (rtags-delete-rtags-windows)
     (let ((ref-buffer (rtags-get-buffer "*RTags*"))
@@ -1504,11 +1457,7 @@
 ;;;###autoload
 (defun rtags-print-source-arguments (&optional buffer)
   (interactive)
-<<<<<<< HEAD
-  (when (or (not (rtags-called-interactively-p)) (rtags-sandbox-id-matches))
-=======
   (when (or (not (called-interactively-p)) (rtags-sandbox-id-matches))
->>>>>>> a7675690
     (let ((args-buffer (rtags-get-buffer))
           (source (buffer-file-name buffer)))
       (when source
@@ -1525,11 +1474,7 @@
 ;;;###autoload
 (defun rtags-print-class-hierarchy()
   (interactive)
-<<<<<<< HEAD
-  (when (or (not (rtags-called-interactively-p)) (rtags-sandbox-id-matches))
-=======
   (when (or (not (called-interactively-p)) (rtags-sandbox-id-matches))
->>>>>>> a7675690
     (let ((class-hierarchy-buffer (rtags-get-buffer))
           (path (buffer-file-name))
           (location (rtags-current-location)))
@@ -1546,11 +1491,7 @@
 ;;;###autoload
 (defun rtags-print-enum-value-at-point (&optional location)
   (interactive)
-<<<<<<< HEAD
-  (when (or (not (rtags-called-interactively-p)) (rtags-sandbox-id-matches))
-=======
   (when (or (not (called-interactively-p)) (rtags-sandbox-id-matches))
->>>>>>> a7675690
     (let* ((symbol (rtags-symbol-info-internal location))
            (enum (or (cdr (assoc 'enumValue symbol))
                      (cdr (assoc 'enumValue (cdr (cadr (assoc 'targets symbol)))))))
@@ -1840,11 +1781,7 @@
 For definitions it jumps to the declaration (if there is only one) For declarations it jumps to the definition.
 If called with a prefix restrict to current buffer"
   (interactive "P")
-<<<<<<< HEAD
-  (when (or (not (rtags-called-interactively-p)) (rtags-sandbox-id-matches))
-=======
   (when (or (not (called-interactively-p)) (rtags-sandbox-id-matches))
->>>>>>> a7675690
     (rtags-delete-rtags-windows)
     (rtags-location-stack-push)
     (let ((arg (rtags-current-location))
@@ -1876,11 +1813,7 @@
 with the different alternatives and jump to the first one if `rtags-jump-to-first-match'
 is true. References to references will be treated as references to the referenced symbol"
   (interactive "P")
-<<<<<<< HEAD
-  (when (or (not (rtags-called-interactively-p)) (rtags-sandbox-id-matches))
-=======
   (when (or (not (called-interactively-p)) (rtags-sandbox-id-matches))
->>>>>>> a7675690
     (rtags-delete-rtags-windows)
     (rtags-location-stack-push)
     (let ((arg (rtags-current-location))
@@ -1894,11 +1827,7 @@
 (defun rtags-find-virtuals-at-point (&optional prefix)
   "List all reimplentations of function under cursor. This includes both declarations and definitions"
   (interactive "P")
-<<<<<<< HEAD
-  (when (or (not (rtags-called-interactively-p)) (rtags-sandbox-id-matches))
-=======
   (when (or (not (called-interactively-p)) (rtags-sandbox-id-matches))
->>>>>>> a7675690
     (rtags-delete-rtags-windows)
     (rtags-location-stack-push)
     (let ((arg (rtags-current-location))
@@ -1911,11 +1840,7 @@
 ;;;###autoload
 (defun rtags-find-all-references-at-point (&optional prefix)
   (interactive "P")
-<<<<<<< HEAD
-  (when (or (not (rtags-called-interactively-p)) (rtags-sandbox-id-matches))
-=======
   (when (or (not (called-interactively-p)) (rtags-sandbox-id-matches))
->>>>>>> a7675690
     (rtags-delete-rtags-windows)
     (rtags-location-stack-push)
     (let ((arg (rtags-current-location))
@@ -1929,11 +1854,7 @@
 ;;;###autoload
 (defun rtags-guess-function-at-point()
   (interactive)
-<<<<<<< HEAD
-  (when (or (not (rtags-called-interactively-p)) (rtags-sandbox-id-matches))
-=======
   (when (or (not (called-interactively-p)) (rtags-sandbox-id-matches))
->>>>>>> a7675690
     (rtags-delete-rtags-windows)
     (rtags-location-stack-push)
     (let ((token (rtags-current-token))
@@ -1959,11 +1880,7 @@
 ;;;###autoload
 (defun rtags-rename-symbol ()
   (interactive)
-<<<<<<< HEAD
-  (when (or (not (rtags-called-interactively-p)) (rtags-sandbox-id-matches))
-=======
   (when (or (not (called-interactively-p)) (rtags-sandbox-id-matches))
->>>>>>> a7675690
     (save-some-buffers) ;; it all kinda falls apart when buffers are unsaved
     (let* ((prev (let ((token (rtags-current-token)))
                    (cond ((string-match "^~" token) (substring token 1))
@@ -2020,41 +1937,25 @@
 ;;;###autoload
 (defun rtags-find-symbol (&optional prefix)
   (interactive "P")
-<<<<<<< HEAD
-  (when (or (not (rtags-called-interactively-p)) (rtags-sandbox-id-matches))
-=======
   (when (or (not (called-interactively-p)) (rtags-sandbox-id-matches))
->>>>>>> a7675690
     (rtags-find-symbols-by-name-internal "Find rsymbol" "-F" (and prefix buffer-file-name))))
 
 ;;;###autoload
 (defun rtags-find-references (&optional prefix)
   (interactive "P")
-<<<<<<< HEAD
-  (when (or (not (rtags-called-interactively-p)) (rtags-sandbox-id-matches))
-=======
   (when (or (not (called-interactively-p)) (rtags-sandbox-id-matches))
->>>>>>> a7675690
     (rtags-find-symbols-by-name-internal "Find rreferences" "-R" (and prefix buffer-file-name))))
 
 ;;;###autoload
 (defun rtags-find-symbol-current-file ()
   (interactive)
-<<<<<<< HEAD
-  (when (or (not (rtags-called-interactively-p)) (rtags-sandbox-id-matches))
-=======
   (when (or (not (called-interactively-p)) (rtags-sandbox-id-matches))
->>>>>>> a7675690
     (rtags-find-symbol t)))
 
 ;;;###autoload
 (defun rtags-find-references-current-file ()
   (interactive)
-<<<<<<< HEAD
-  (when (or (not (rtags-called-interactively-p)) (rtags-sandbox-id-matches))
-=======
   (when (or (not (called-interactively-p)) (rtags-sandbox-id-matches))
->>>>>>> a7675690
     (rtags-find-references t)))
 
 (defun rtags-dir-filter ()
@@ -2063,21 +1964,13 @@
 ;;;###autoload
 (defun rtags-find-symbol-current-dir ()
   (interactive)
-<<<<<<< HEAD
-  (when (or (not (rtags-called-interactively-p)) (rtags-sandbox-id-matches))
-=======
   (when (or (not (called-interactively-p)) (rtags-sandbox-id-matches))
->>>>>>> a7675690
     (rtags-find-symbols-by-name-internal "Find rsymbol" "-F" (rtags-dir-filter) t)))
 
 ;;;###autoload
 (defun rtags-find-references-current-dir ()
   (interactive)
-<<<<<<< HEAD
-  (when (or (not (rtags-called-interactively-p)) (rtags-sandbox-id-matches))
-=======
   (when (or (not (called-interactively-p)) (rtags-sandbox-id-matches))
->>>>>>> a7675690
     (rtags-find-symbols-by-name-internal "Find rreferences" (rtags-dir-filter) t)))
 
 ;;;###autoload
@@ -2382,11 +2275,7 @@
 ;;;###autoload
 (defun rtags-cycle-overlays-on-screen ()
   (interactive)
-<<<<<<< HEAD
-  (when (or (not (rtags-called-interactively-p)) (rtags-sandbox-id-matches))
-=======
   (when (or (not (called-interactively-p)) (rtags-sandbox-id-matches))
->>>>>>> a7675690
     (let* ((overlays (rtags-overlays-on-screen))
            (idx (and rtags-highlighted-overlay (let ((i 0)
                                                      (overlay overlays))
@@ -2418,11 +2307,7 @@
 ;;;###autoload
 (defun rtags-fix-fixit-at-point ()
   (interactive)
-<<<<<<< HEAD
-  (when (or (not (rtags-called-interactively-p)) (rtags-sandbox-id-matches))
-=======
   (when (or (not (called-interactively-p)) (rtags-sandbox-id-matches))
->>>>>>> a7675690
     (let ((current-overlays (overlays-at (point))))
       (while (and current-overlays (not (rtags-fix-fixit-overlay (car current-overlays))))
         (setq current-overlays (cdr current-overlays))))))
@@ -2530,18 +2415,11 @@
           (let ((result
                  (process-file "kill" nil nil nil
                                (int-to-string (process-id rtags-diagnostics-process)))))
-<<<<<<< HEAD
-            (unless (= result 0)
-              ;; the kill above did not do. Let's send KILL
-              (process-file "kill" nil nil nil "-9"
-                            (int-to-string (process-id rtags-diagnostics-process)))))))))
-=======
                  (if (not (= result 0))
                      ;; the kill above did not do. Let's send KILL
                      (process-file "kill" nil nil nil "-9"
                                    (int-to-string (process-id rtags-diagnostics-process)))))))))
 
->>>>>>> a7675690
   (when (get-buffer rtags-diagnostics-buffer-name)
     (kill-buffer rtags-diagnostics-buffer-name)))
 
@@ -2798,11 +2676,7 @@
 ;;;###autoload
 (defun rtags-taglist (&optional dest-window)
   (interactive)
-<<<<<<< HEAD
-  (when (or (not (rtags-called-interactively-p)) (rtags-sandbox-id-matches))
-=======
   (when (or (not (called-interactively-p)) (rtags-sandbox-id-matches))
->>>>>>> a7675690
     (unless (buffer-file-name)
       (error "rtags-taglist must be run from a buffer visiting a file"))
     (rtags-delete-rtags-windows)
@@ -2920,11 +2794,7 @@
 ;;;###autoload
 (defun rtags-imenu ()
   (interactive)
-<<<<<<< HEAD
-  (when (or (not (rtags-called-interactively-p)) (rtags-sandbox-id-matches))
-=======
   (when (or (not (called-interactively-p)) (rtags-sandbox-id-matches))
->>>>>>> a7675690
     (rtags-delete-rtags-windows)
     (rtags-location-stack-push)
     (let* ((fn (buffer-file-name))
@@ -2967,11 +2837,7 @@
 ;;;###autoload
 (defun rtags-find-file (&optional prefix tagname)
   (interactive "P")
-<<<<<<< HEAD
-  (when (or (not (rtags-called-interactively-p)) (rtags-sandbox-id-matches))
-=======
   (when (or (not (called-interactively-p)) (rtags-sandbox-id-matches))
->>>>>>> a7675690
     (rtags-delete-rtags-windows)
     (rtags-location-stack-push)
     (let ((tagname (rtags-current-symbol t)) prompt input offset line column
@@ -3043,11 +2909,7 @@
 ;;;###autoload
 (defun rtags-fixit (&optional ediff buffer)
   (interactive "P")
-<<<<<<< HEAD
-  (when (or (not (rtags-called-interactively-p)) (rtags-sandbox-id-matches))
-=======
   (when (or (not (called-interactively-p)) (rtags-sandbox-id-matches))
->>>>>>> a7675690
     (save-some-buffers)
     (unless buffer
       (setq buffer (current-buffer)))
@@ -3213,11 +3075,7 @@
 TRY-DECLARATION-FIRST : first try to find the declaration of the item, then the
 definition."
   (interactive)
-<<<<<<< HEAD
-  (when (or (not (rtags-called-interactively-p)) (rtags-sandbox-id-matches))
-=======
   (when (or (not (called-interactively-p)) (rtags-sandbox-id-matches))
->>>>>>> a7675690
     (let ((target (if try-declaration-first
                       (rtags-target-declaration-first)
                     (rtags-target))))
@@ -3357,11 +3215,7 @@
 ;;;###autoload
 (defun rtags-compile-file (&optional buffer)
   (interactive)
-<<<<<<< HEAD
-  (when (or (not (rtags-called-interactively-p)) (rtags-sandbox-id-matches))
-=======
   (when (or (not (called-interactively-p)) (rtags-sandbox-id-matches))
->>>>>>> a7675690
     (let ((source (cond ((stringp buffer) buffer)
                         ((bufferp buffer) (buffer-file-name buffer))
                         (t (buffer-file-name)))))
@@ -3496,11 +3350,7 @@
 (defun rtags-reparse-file (&optional buffer wait-reparsing)
   "WAIT-REPARSING : t to wait for reparsing to finish, nil for async (no waiting)."
   (interactive)
-<<<<<<< HEAD
-  (when (or (not (rtags-called-interactively-p)) (rtags-sandbox-id-matches))
-=======
   (when (or (not (called-interactively-p)) (rtags-sandbox-id-matches))
->>>>>>> a7675690
     (unless buffer
       (setq buffer (current-buffer)))
     (let ((file (buffer-file-name buffer)))
@@ -3646,11 +3496,7 @@
 
 If `rtags-display-summary-as-tooltip' is t, a tooltip is displayed."
   (interactive)
-<<<<<<< HEAD
-  (when (or (not (rtags-called-interactively-p)) (rtags-sandbox-id-matches))
-=======
   (when (or (not (called-interactively-p)) (rtags-sandbox-id-matches))
->>>>>>> a7675690
     (let ((summary (rtags-get-summary-text)))
       (when (or summary (not hide-empty))
         (when (null summary)
@@ -3716,11 +3562,7 @@
 (defun rtags-get-include-file-for-symbol ()
   "Insert #include declaration to buffer corresponding to the input symbol."
   (interactive)
-<<<<<<< HEAD
-  (when (or (not (rtags-called-interactively-p)) (rtags-sandbox-id-matches))
-=======
   (when (or (not (called-interactively-p)) (rtags-sandbox-id-matches))
->>>>>>> a7675690
     (let* ((token (rtags-current-token))
            (prompt (if token
                        (format "Symbol (default: %s): " token)
@@ -3867,11 +3709,7 @@
 ;;;###autoload
 (defun rtags-check-includes ()
   (interactive)
-<<<<<<< HEAD
-  (when (or (not (rtags-called-interactively-p)) (rtags-sandbox-id-matches))
-=======
   (when (or (not (called-interactively-p)) (rtags-sandbox-id-matches))
->>>>>>> a7675690
     (let ((filename (rtags-untrampify (buffer-file-name))))
       (unless filename
         (error "You need to call rtags-check-includes from an actual file"))
@@ -3894,11 +3732,7 @@
 (defun rtags-create-doxygen-comment ()
   "Creates doxygen comment for function at point Comment will be inserted before current line. It uses yasnippet to let the user enter missing field manually."
   (interactive)
-<<<<<<< HEAD
-  (when (or (not (rtags-called-interactively-p)) (rtags-sandbox-id-matches))
-=======
   (when (or (not (called-interactively-p)) (rtags-sandbox-id-matches))
->>>>>>> a7675690
     (save-some-buffers) ;; it all kinda falls apart when buffers are unsaved
     (let ((symbol (rtags-symbol-info-internal)))
       (unless symbol
